--- conflicted
+++ resolved
@@ -8,11 +8,7 @@
 
 [dependencies]
 lazy_static = "1.4"
-<<<<<<< HEAD
-ethers = { version="0.17.0", features = ["ethers-solc"] }
-=======
 ethers = { version = "0.17.0", features = ["ethers-solc"] }
->>>>>>> f3320827
 serde_json = "1.0.66"
 serde = {version = "1.0.130", features = ["derive"] }
 bus-mapping = { path = "../bus-mapping"}
